/*
 * Copyright (c) 2020 The ZMK Contributors
 *
 * SPDX-License-Identifier: MIT
 */

#include <device.h>
#include <init.h>
#include <kernel.h>
#include <settings/settings.h>

#include <math.h>
#include <stdlib.h>

#include <logging/log.h>

#include <drivers/led_strip.h>

LOG_MODULE_DECLARE(zmk, CONFIG_ZMK_LOG_LEVEL);

#define STRIP_LABEL DT_LABEL(DT_CHOSEN(zmk_underglow))
#define STRIP_NUM_PIXELS DT_PROP(DT_CHOSEN(zmk_underglow), chain_length)

enum rgb_underglow_effect {
    UNDERGLOW_EFFECT_SOLID,
    UNDERGLOW_EFFECT_BREATHE,
    UNDERGLOW_EFFECT_SPECTRUM,
    UNDERGLOW_EFFECT_SWIRL,
    UNDERGLOW_EFFECT_NUMBER // Used to track number of underglow effects
};

struct led_hsb {
    u16_t h;
    u8_t s;
    u8_t b;
};

struct rgb_underglow_state {
    u16_t hue;
    u8_t saturation;
    u8_t brightness;
    u8_t animation_speed;
    u8_t current_effect;
    u16_t animation_step;
    bool on;
};

struct device *led_strip;

struct led_rgb pixels[STRIP_NUM_PIXELS];

<<<<<<< HEAD
struct rgb_underglow_state state;

#if IS_ENABLED(CONFIG_SETTINGS)
static int rgb_settings_set(const char *name, size_t len,
                            settings_read_cb read_cb, void *cb_arg)
{
    const char *next;
    int rc;

    if (settings_name_steq(name, "state", &next) && !next) {
        if (len != sizeof(state)) {
            return -EINVAL;
        }

        rc = read_cb(cb_arg, &state, sizeof(state));
        if (rc >= 0) {
            return 0;
        }

        return rc;
    }

    return -ENOENT;
}

struct settings_handler rgb_conf = {
    .name = "rgb/underglow",
    .h_set = rgb_settings_set
};
#endif

static struct led_rgb hsb_to_rgb(struct led_hsb hsb)
{
=======
static struct led_rgb hsb_to_rgb(struct led_hsb hsb) {
>>>>>>> c0806d27
    double r, g, b;

    u8_t i = hsb.h / 60;
    double v = hsb.b / 100.0;
    double s = hsb.s / 100.0;
    double f = hsb.h / 360.0 * 6 - i;
    double p = v * (1 - s);
    double q = v * (1 - f * s);
    double t = v * (1 - (1 - f) * s);

    switch (i % 6) {
    case 0:
        r = v;
        g = t;
        b = p;
        break;
    case 1:
        r = q;
        g = v;
        b = p;
        break;
    case 2:
        r = p;
        g = v;
        b = t;
        break;
    case 3:
        r = p;
        g = q;
        b = v;
        break;
    case 4:
        r = t;
        g = p;
        b = v;
        break;
    case 5:
        r = v;
        g = p;
        b = q;
        break;
    }

    struct led_rgb rgb = {r : r * 255, g : g * 255, b : b * 255};

    return rgb;
}

<<<<<<< HEAD
static void zmk_rgb_underglow_off()
{
    for (int i=0; i<STRIP_NUM_PIXELS; i++)
    {
        pixels[i] = (struct led_rgb){ r: 0, g: 0, b: 0};
    }

    led_strip_update_rgb(led_strip, pixels, STRIP_NUM_PIXELS);
}

static void zmk_rgb_underglow_effect_solid()
{
    for (int i=0; i<STRIP_NUM_PIXELS; i++)
    {
=======
static void zmk_rgb_underglow_effect_solid() {
    for (int i = 0; i < STRIP_NUM_PIXELS; i++) {
>>>>>>> c0806d27
        int hue = state.hue;
        int sat = state.saturation;
        int brt = state.brightness;

        struct led_hsb hsb = {hue, sat, brt};

        pixels[i] = hsb_to_rgb(hsb);
    }
}

static void zmk_rgb_underglow_effect_breathe() {
    for (int i = 0; i < STRIP_NUM_PIXELS; i++) {
        int hue = state.hue;
        int sat = state.saturation;
        int brt = abs(state.animation_step - 1200) / 12;

        struct led_hsb hsb = {hue, sat, brt};

        pixels[i] = hsb_to_rgb(hsb);
    }

    state.animation_step += state.animation_speed * 10;

    if (state.animation_step > 2400) {
        state.animation_step = 0;
    }
}

static void zmk_rgb_underglow_effect_spectrum() {
    for (int i = 0; i < STRIP_NUM_PIXELS; i++) {
        int hue = state.animation_step;
        int sat = state.saturation;
        int brt = state.brightness;

        struct led_hsb hsb = {hue, sat, brt};

        pixels[i] = hsb_to_rgb(hsb);
    }

    state.animation_step += state.animation_speed;
    state.animation_step = state.animation_step % 360;
}

static void zmk_rgb_underglow_effect_swirl() {
    for (int i = 0; i < STRIP_NUM_PIXELS; i++) {
        int hue = (360 / STRIP_NUM_PIXELS * i + state.animation_step) % 360;
        int sat = state.saturation;
        int brt = state.brightness;

        struct led_hsb hsb = {hue, sat, brt};

        pixels[i] = hsb_to_rgb(hsb);
    }

    state.animation_step += state.animation_speed * 2;
    state.animation_step = state.animation_step % 360;
}

static void zmk_rgb_underglow_tick(struct k_work *work) {
    switch (state.current_effect) {
    case UNDERGLOW_EFFECT_SOLID:
        zmk_rgb_underglow_effect_solid();
        break;
    case UNDERGLOW_EFFECT_BREATHE:
        zmk_rgb_underglow_effect_breathe();
        break;
    case UNDERGLOW_EFFECT_SPECTRUM:
        zmk_rgb_underglow_effect_spectrum();
        break;
    case UNDERGLOW_EFFECT_SWIRL:
        zmk_rgb_underglow_effect_swirl();
        break;
    }

    led_strip_update_rgb(led_strip, pixels, STRIP_NUM_PIXELS);
}

K_WORK_DEFINE(underglow_work, zmk_rgb_underglow_tick);

<<<<<<< HEAD
static void zmk_rgb_underglow_tick_handler(struct k_timer *timer)
{
    if (!state.on)
    {
        zmk_rgb_underglow_off();

        k_timer_stop(timer);
        
        return;
    }

=======
static void zmk_rgb_underglow_tick_handler(struct k_timer *timer) {
>>>>>>> c0806d27
    k_work_submit(&underglow_work);
}

K_TIMER_DEFINE(underglow_tick, zmk_rgb_underglow_tick_handler, NULL);

static int zmk_rgb_underglow_init(struct device *_arg) {
    led_strip = device_get_binding(STRIP_LABEL);
    if (led_strip) {
        LOG_INF("Found LED strip device %s", STRIP_LABEL);
    } else {
        LOG_ERR("LED strip device %s not found", STRIP_LABEL);
        return -EINVAL;
    }

    state = (struct rgb_underglow_state){
<<<<<<< HEAD
        hue: CONFIG_ZMK_RGB_UNDERGLOW_HUE_START,
        saturation: CONFIG_ZMK_RGB_UNDERGLOW_SAT_START,
        brightness: CONFIG_ZMK_RGB_UNDERGLOW_BRT_START,
        animation_speed: CONFIG_ZMK_RGB_UNDERGLOW_SPD_START,
        current_effect: CONFIG_ZMK_RGB_UNDERGLOW_EFF_START,
        animation_step: 0,
        on: IS_ENABLED(CONFIG_ZMK_RGB_UNDERGLOW_ON_START)
=======
        hue : 0,
        saturation : 100,
        brightness : 100,
        animation_speed : 3,
        current_effect : 0,
        animation_step : 0,
        on : true
>>>>>>> c0806d27
    };

#if IS_ENABLED(CONFIG_SETTINGS)
    settings_register(&rgb_conf);
#endif

    k_timer_start(&underglow_tick, K_NO_WAIT, K_MSEC(50));

    return 0;
}

<<<<<<< HEAD
int zmk_rgb_underglow_save_state()
{
#if IS_ENABLED(CONFIG_SETTINGS)
    return settings_save_one("rgb/underglow/state", &state, sizeof(state));
#else
    return 0;
#endif
}

int zmk_rgb_underglow_cycle_effect(int direction)
{
    if (!led_strip) return -ENODEV;
=======
int zmk_rgb_underglow_cycle_effect(int direction) {
    if (!led_strip)
        return -ENODEV;
>>>>>>> c0806d27

    if (state.current_effect == 0 && direction < 0) {
        state.current_effect = UNDERGLOW_EFFECT_NUMBER - 1;
        return 0;
    }

    state.current_effect += direction;

    if (state.current_effect >= UNDERGLOW_EFFECT_NUMBER) {
        state.current_effect = 0;
    }

    state.animation_step = 0;

    return zmk_rgb_underglow_save_state();
}

int zmk_rgb_underglow_toggle() {
    if (!led_strip)
        return -ENODEV;

    state.on = !state.on;

    if (state.on) {
        state.animation_step = 0;
        k_timer_start(&underglow_tick, K_NO_WAIT, K_MSEC(50));
    } else {
<<<<<<< HEAD
        zmk_rgb_underglow_off();
=======

        for (int i = 0; i < STRIP_NUM_PIXELS; i++) {
            pixels[i] = (struct led_rgb){r : 0, g : 0, b : 0};
        }

        led_strip_update_rgb(led_strip, pixels, STRIP_NUM_PIXELS);
>>>>>>> c0806d27

        k_timer_stop(&underglow_tick);
    }

    return zmk_rgb_underglow_save_state();
}

int zmk_rgb_underglow_change_hue(int direction) {
    if (!led_strip)
        return -ENODEV;

    if (state.hue == 0 && direction < 0) {
        state.hue = 360 - CONFIG_ZMK_RGB_UNDERGLOW_HUE_STEP;
        return 0;
    }

    state.hue += direction * CONFIG_ZMK_RGB_UNDERGLOW_HUE_STEP;

    state.hue = state.hue % 360;

    return zmk_rgb_underglow_save_state();
}

int zmk_rgb_underglow_change_sat(int direction) {
    if (!led_strip)
        return -ENODEV;

    if (state.saturation == 0 && direction < 0) {
        return 0;
    }

    state.saturation += direction * CONFIG_ZMK_RGB_UNDERGLOW_SAT_STEP;

    if (state.saturation > 100) {
        state.saturation = 100;
    }

    return zmk_rgb_underglow_save_state();
}

int zmk_rgb_underglow_change_brt(int direction) {
    if (!led_strip)
        return -ENODEV;

    if (state.brightness == 0 && direction < 0) {
        return 0;
    }

    state.brightness += direction * CONFIG_ZMK_RGB_UNDERGLOW_BRT_STEP;

    if (state.brightness > 100) {
        state.brightness = 100;
    }

    return zmk_rgb_underglow_save_state();
}

int zmk_rgb_underglow_change_spd(int direction) {
    if (!led_strip)
        return -ENODEV;

    if (state.animation_speed == 1 && direction < 0) {
        return 0;
    }

    state.animation_speed += direction;

    if (state.animation_speed > 5) {
        state.animation_speed = 5;
    }

    return zmk_rgb_underglow_save_state();
}

SYS_INIT(zmk_rgb_underglow_init, APPLICATION, CONFIG_APPLICATION_INIT_PRIORITY);<|MERGE_RESOLUTION|>--- conflicted
+++ resolved
@@ -49,7 +49,6 @@
 
 struct led_rgb pixels[STRIP_NUM_PIXELS];
 
-<<<<<<< HEAD
 struct rgb_underglow_state state;
 
 #if IS_ENABLED(CONFIG_SETTINGS)
@@ -83,9 +82,6 @@
 
 static struct led_rgb hsb_to_rgb(struct led_hsb hsb)
 {
-=======
-static struct led_rgb hsb_to_rgb(struct led_hsb hsb) {
->>>>>>> c0806d27
     double r, g, b;
 
     u8_t i = hsb.h / 60;
@@ -134,7 +130,6 @@
     return rgb;
 }
 
-<<<<<<< HEAD
 static void zmk_rgb_underglow_off()
 {
     for (int i=0; i<STRIP_NUM_PIXELS; i++)
@@ -149,10 +144,6 @@
 {
     for (int i=0; i<STRIP_NUM_PIXELS; i++)
     {
-=======
-static void zmk_rgb_underglow_effect_solid() {
-    for (int i = 0; i < STRIP_NUM_PIXELS; i++) {
->>>>>>> c0806d27
         int hue = state.hue;
         int sat = state.saturation;
         int brt = state.brightness;
@@ -232,7 +223,6 @@
 
 K_WORK_DEFINE(underglow_work, zmk_rgb_underglow_tick);
 
-<<<<<<< HEAD
 static void zmk_rgb_underglow_tick_handler(struct k_timer *timer)
 {
     if (!state.on)
@@ -244,9 +234,6 @@
         return;
     }
 
-=======
-static void zmk_rgb_underglow_tick_handler(struct k_timer *timer) {
->>>>>>> c0806d27
     k_work_submit(&underglow_work);
 }
 
@@ -262,7 +249,6 @@
     }
 
     state = (struct rgb_underglow_state){
-<<<<<<< HEAD
         hue: CONFIG_ZMK_RGB_UNDERGLOW_HUE_START,
         saturation: CONFIG_ZMK_RGB_UNDERGLOW_SAT_START,
         brightness: CONFIG_ZMK_RGB_UNDERGLOW_BRT_START,
@@ -270,15 +256,6 @@
         current_effect: CONFIG_ZMK_RGB_UNDERGLOW_EFF_START,
         animation_step: 0,
         on: IS_ENABLED(CONFIG_ZMK_RGB_UNDERGLOW_ON_START)
-=======
-        hue : 0,
-        saturation : 100,
-        brightness : 100,
-        animation_speed : 3,
-        current_effect : 0,
-        animation_step : 0,
-        on : true
->>>>>>> c0806d27
     };
 
 #if IS_ENABLED(CONFIG_SETTINGS)
@@ -290,7 +267,6 @@
     return 0;
 }
 
-<<<<<<< HEAD
 int zmk_rgb_underglow_save_state()
 {
 #if IS_ENABLED(CONFIG_SETTINGS)
@@ -303,11 +279,6 @@
 int zmk_rgb_underglow_cycle_effect(int direction)
 {
     if (!led_strip) return -ENODEV;
-=======
-int zmk_rgb_underglow_cycle_effect(int direction) {
-    if (!led_strip)
-        return -ENODEV;
->>>>>>> c0806d27
 
     if (state.current_effect == 0 && direction < 0) {
         state.current_effect = UNDERGLOW_EFFECT_NUMBER - 1;
@@ -335,16 +306,7 @@
         state.animation_step = 0;
         k_timer_start(&underglow_tick, K_NO_WAIT, K_MSEC(50));
     } else {
-<<<<<<< HEAD
         zmk_rgb_underglow_off();
-=======
-
-        for (int i = 0; i < STRIP_NUM_PIXELS; i++) {
-            pixels[i] = (struct led_rgb){r : 0, g : 0, b : 0};
-        }
-
-        led_strip_update_rgb(led_strip, pixels, STRIP_NUM_PIXELS);
->>>>>>> c0806d27
 
         k_timer_stop(&underglow_tick);
     }
